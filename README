The rise_set package provides Python routines for finding the positions of
astronomical bodies to reasonable precision. It can be used to calculate target
uptime and sunrise, sunset and twilight times, accurate to 30s-1m.

The code uses Fortran SLALIB for the heavy lifting. The rise/set/transit algorithms
here are implementations of Astronomical Algorithms, Ch. 14 (Jean Meeus).

****Use this library at your own risk! This library is an alpha support library for
the LCOGT scheduling system. The API is volatile, not particularly pleasant, and
subject to change without notice.****

Please report bugs to Eric Saunders (esaunders@lcogt.net). The issues page for this
project is http://issues.lco.gtn/projects/show/python-rise-set.

v 0.2.4  - Remove logging configuration: should be handled by clients
         - Fixed broken unit tests due to botched string refactoring
v 0.2.3  - Correctly handle circumpolar stars
         - Fixed refraction at non-zero horizons
v 0.2.2  - Fix rise/set/transit in same day (#3473)
         - Implemented horizon argument for calc_rise_set
v 0.2.1  - Generalised Angle class (#2272)
         - Implemented proper motion support (#2272)
         - Fixed sign error in transit refinement code (#1993)
         - Fixed rounding errors for second overflow (#3166)
         - Fixed broken interpolation over 24 hr RA boundaries (#3165)
v 0.2.5  - Fixed broken circumpolar calculation for southern hemisphere objects (#5969)
v 0.2.6  - Support for memoization of Angle and Visibility objects
v.0.2.7  - Standardisations for Pylint and Sonar, many bad practice cleanups
v.0.2.8  - Modified airmass handling
v.0.2.9  - Factory method for safe client rise_set target dict construction
v.0.2.10 - Fix for rare interpolation normalisation error, better reprs
v.0.3.0  - Implemented moving object (minor planet) support
v.0.3.1  - Added hour angle limit support to visibility objects (thanks Jason Eastman)
v.0.3.2  - Bug fix for large hour angles, added hour angle validation
v.0.3.3  - Added hour angle limit support to moving objects
v.0.3.4  - Added calc_local_sidereal_time
v.0.3.5  - Bug fix for hour angles when user window has a time component (thanks Jason Eastman)
v.0.3.6  - Fix for incorrect exception handler in elem_to_topocentric_apparent. 
         - Fix incorrect case in initial element dictionary which resulted in 'Name' and 'name' being created
         - Fix handling of multi-opposition/year orbits in read_neocp_orbit.
         - Dump the elements out if we raise a MovingViolation exception (all above by Tim Lister)
v.0.3.7  - Add comet support.
         - Fix bug in gregorian_to_ut_mjd where fractional seconds were ignored (all above by Tim Lister)
v.0.3.8  - Fix incorrect normalisation of hour angles
v.0.3.9  - Completed comet support in Visibility objects and reading NEOCP files (with help from Tim Lister)
v.0.3.10 - Fix interval skipping in get_ha_intervals (thanks Curtis McCully)
         - Improved read_neocp_orbit() to handle single and multiple opposition orbits properly (Tim Lister)
v.0.3.11 - Fixes for handling of missing uncertainty, reference and residual in
           read_neocp_orbit(). Add docstring to date_to_tdb() (Tim Lister)
<<<<<<< HEAD
v.0.3.12 - Added function for getting airmasses for times for a target and observer, calculate_airmass_for_times
=======
v.0.3.12 - Fix to correctly calculate hour angle limit intervals. (Curtis McCully)
>>>>>>> 2bd3a7a8

Eric Saunders
October 2012<|MERGE_RESOLUTION|>--- conflicted
+++ resolved
@@ -47,11 +47,8 @@
          - Improved read_neocp_orbit() to handle single and multiple opposition orbits properly (Tim Lister)
 v.0.3.11 - Fixes for handling of missing uncertainty, reference and residual in
            read_neocp_orbit(). Add docstring to date_to_tdb() (Tim Lister)
-<<<<<<< HEAD
-v.0.3.12 - Added function for getting airmasses for times for a target and observer, calculate_airmass_for_times
-=======
 v.0.3.12 - Fix to correctly calculate hour angle limit intervals. (Curtis McCully)
->>>>>>> 2bd3a7a8
+v.0.3.13 - Added function for getting airmasses for times for a target and observer, calculate_airmass_for_times
 
 Eric Saunders
 October 2012