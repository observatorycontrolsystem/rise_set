The rise_set package provides Python routines for finding the positions of
astronomical bodies to reasonable precision. It can be used to calculate target
uptime and sunrise, sunset and twilight times, accurate to 30s-1m.

The code uses Fortran SLALIB for the heavy lifting. The rise/set/transit algorithms
here are implementations of Astronomical Algorithms, Ch. 14 (Jean Meeus).

****Use this library at your own risk! This library is an alpha support library for
the LCOGT scheduling system. The API is volatile, not particularly pleasant, and
subject to change without notice.****

Please report bugs to Eric Saunders (esaunders@lcogt.net). The issues page for this
project is http://issues.lco.gtn/projects/show/python-rise-set.

v 0.2.4  - Remove logging configuration: should be handled by clients
         - Fixed broken unit tests due to botched string refactoring
v 0.2.3  - Correctly handle circumpolar stars
         - Fixed refraction at non-zero horizons
v 0.2.2  - Fix rise/set/transit in same day (#3473)
         - Implemented horizon argument for calc_rise_set
v 0.2.1  - Generalised Angle class (#2272)
         - Implemented proper motion support (#2272)
         - Fixed sign error in transit refinement code (#1993)
         - Fixed rounding errors for second overflow (#3166)
         - Fixed broken interpolation over 24 hr RA boundaries (#3165)
v 0.2.5  - Fixed broken circumpolar calculation for southern hemisphere objects (#5969)
v 0.2.6  - Support for memoization of Angle and Visibility objects
v.0.2.7  - Standardisations for Pylint and Sonar, many bad practice cleanups
v.0.2.8  - Modified airmass handling
v.0.2.9  - Factory method for safe client rise_set target dict construction
v.0.2.10 - Fix for rare interpolation normalisation error, better reprs
v.0.3.0  - Implemented moving object (minor planet) support
v.0.3.1  - Added hour angle limit support to visibility objects (thanks Jason Eastman)
v.0.3.2  - Bug fix for large hour angles, added hour angle validation
v.0.3.3  - Added hour angle limit support to moving objects
v.0.3.4  - Added calc_local_sidereal_time
v.0.3.5  - Bug fix for hour angles when user window has a time component (thanks Jason Eastman)
v.0.3.6  - Fix for incorrect exception handler in elem_to_topocentric_apparent. 
         - Fix incorrect case in initial element dictionary which resulted in 'Name' and 'name' being created
         - Fix handling of multi-opposition/year orbits in read_neocp_orbit.
         - Dump the elements out if we raise a MovingViolation exception (all above by Tim Lister)
v.0.3.7  - Add comet support.
         - Fix bug in gregorian_to_ut_mjd where fractional seconds were ignored (all above by Tim Lister)
v.0.3.8  - Fix incorrect normalisation of hour angles
v.0.3.9  - Completed comet support in Visibility objects and reading NEOCP files (with help from Tim Lister)
v.0.3.10 - Fix interval skipping in get_ha_intervals (thanks Curtis McCully)
         - Improved read_neocp_orbit() to handle single and multiple opposition orbits properly (Tim Lister)
v.0.3.11 - Fixes for handling of missing uncertainty, reference and residual in
           read_neocp_orbit(). Add docstring to date_to_tdb() (Tim Lister)
<<<<<<< HEAD
v.0.3.12 - Adds a satellite target type and modifies Visibility to check for that target type and just return
           dark intervals for it (do no rise_set calculations).
=======
v.0.3.12 - Fix to correctly calculate hour angle limit intervals. (Curtis McCully)
v.0.3.13 - Added function for getting airmasses for times for a target and observer, calculate_airmass_for_times
>>>>>>> 881f5695

Eric Saunders
October 2012<|MERGE_RESOLUTION|>--- conflicted
+++ resolved
@@ -47,13 +47,10 @@
          - Improved read_neocp_orbit() to handle single and multiple opposition orbits properly (Tim Lister)
 v.0.3.11 - Fixes for handling of missing uncertainty, reference and residual in
            read_neocp_orbit(). Add docstring to date_to_tdb() (Tim Lister)
-<<<<<<< HEAD
-v.0.3.12 - Adds a satellite target type and modifies Visibility to check for that target type and just return
-           dark intervals for it (do no rise_set calculations).
-=======
 v.0.3.12 - Fix to correctly calculate hour angle limit intervals. (Curtis McCully)
 v.0.3.13 - Added function for getting airmasses for times for a target and observer, calculate_airmass_for_times
->>>>>>> 881f5695
+v.0.3.14 - Adds a satellite target type and modifies Visibility to check for that target type and just return
+           dark intervals for it (do no rise_set calculations).
 
 Eric Saunders
 October 2012