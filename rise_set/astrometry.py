#!/usr/bin/env python

'''rise_set/astrometry.py - astrometry calculations for telescope scheduling.

This package provides routines for finding the positions of astronomical bodies
to reasonable precision. It can be used to calculate target uptime and sunrise,
sunset and twilight times.

The code uses SLALIB for the heavy lifting. The rise/set/transit algorithms here
are implementations of Astronomical Algorithms, Ch. 14 (Jean Meeus).


Author: Eric Saunders (esaunders@lcogt.net)
May 2010
'''

# Required for true (non-integer) division
from __future__ import division
from builtins import str
from builtins import object

# Standard library imports
# Trigonometry functions
from math import sin, cos, asin, acos, radians, modf
from datetime import timedelta

# Third party imports
import slalib as sla

# Internal imports
from rise_set.angle import Angle
from rise_set.sky_coordinates import RightAscension, Declination
from rise_set.rates import ProperMotion
<<<<<<< HEAD
=======
from rise_set.utils import is_moving_object, MovingViolation
>>>>>>> 5a883165

# Import logging modules
import logging


_log = logging.getLogger('rise_set.astrometry')


class Star(object):
    # TODO: This is a crap name - change it

    def __init__(self, latitude, target, horizon=0.0):
        '''
             A star is circumpolar to a Northern hemisphere observer if the
             latitude plus the declination is greater than 90 degrees.

             A star is circumpolar to a Southern hemisphere observer if the
             latitude plus the declination is less than 90 degrees.

             If no horizon is provided, we approximate the effects of refraction.
             For positive horizons, the effects of refraction rapidly become
             negligible (and in any case require air temperature and pressure to
             calculate accurately).
        '''

        horizon_angle = Angle(degrees=horizon)

        # TODO: This function should be part of this object
        self.horizon  = apply_refraction_to_horizon(horizon_angle)
        self.target   = target
        self.latitude = latitude


    def is_always_up(self, date):

        lat, hor, dec = self._get_lat_hor_and_app_dec_in_degrees(date)

        # If the observer is in the Northern hemisphere...
        if lat > 0.0:
            if lat + dec - hor > 90.0:
                return True
            return False

        # Otherwise, if the observer is in the Southern hemisphere...
        elif lat < 0.0:
            if lat + dec + hor < -90.0:
                return True
            return False

        # We're on the exact equator - no circumpolar stars here!
        return False


    def is_always_down(self, date):

        lat, hor, dec = self._get_lat_hor_and_app_dec_in_degrees(date)

        # If the observer is in the Northern hemisphere...
        if lat > 0.0:
            if dec - lat - hor < -90.0:
                return True
            return False

        # Otherwise, if the observer is in the Southern hemisphere...
        elif lat < 0.0:
            if dec - lat + hor > 90:
                return True
            return False

        # We're on the exact equator - no circumpolar stars here!
        return False


    def _get_lat_hor_and_app_dec_in_degrees(self, date):
        tdb        = date_to_tdb(date)
        _, app_dec = mean_to_apparent(self.target, tdb)

        # TODO: Fix angles so they can be added together natively
        lat = self.latitude.in_degrees()
        dec = app_dec.in_degrees()
        hor = self.horizon.in_degrees()

        return (lat, hor, dec)

    def __repr__(self):
        return str(self.__dict__)



def gregorian_to_ut_mjd(date):
    '''Convert Gregorian calendar date to UTC MJD.'''
<<<<<<< HEAD

    # Do the date part
    caldj_error = {
                     0 : 'OK',
                     1 : 'bad year (MJD not computed)',
                     2 : 'bad month (MJD not computed)',
                     3 : 'bad day (MJD not computed)',
                  }
    caldj_status = 0

    mjd, caldj_status = sla.sla_caldj(date.year, date.month, date.day)

    if caldj_status != 0:
        raise InvalidDateTimeError('Error:' + caldj_error[caldj_status])


    # Do the time part
    dtf2d_error = {
                    0 : 'OK',
                    1 : 'IHOUR outside range 0-23',
                    2 : 'IMIN outside range 0-59',
                    3 : 'SEC outside range 0-59.999',
                  }
    dtf2d_status = 0

    days, dtf2d_status = sla.sla_dtf2d(date.hour, date.minute, date.second + (date.microsecond / 1e6))

    if dtf2d_status != 0:
        raise InvalidDateTimeError('Error:' + dtf2d_error[dtf2d_status])


=======

    # Do the date part
    caldj_error = {
                     0 : 'OK',
                     1 : 'bad year (MJD not computed)',
                     2 : 'bad month (MJD not computed)',
                     3 : 'bad day (MJD not computed)',
                  }
    caldj_status = 0

    mjd, caldj_status = sla.sla_caldj(date.year, date.month, date.day)

    if caldj_status != 0:
        raise InvalidDateTimeError('Error:' + caldj_error[caldj_status])


    # Do the time part
    dtf2d_error = {
                    0 : 'OK',
                    1 : 'IHOUR outside range 0-23',
                    2 : 'IMIN outside range 0-59',
                    3 : 'SEC outside range 0-59.999',
                  }
    dtf2d_status = 0

    days, dtf2d_status = sla.sla_dtf2d(date.hour, date.minute, date.second + (date.microsecond / 1e6))

    if dtf2d_status != 0:
        raise InvalidDateTimeError('Error:' + dtf2d_error[dtf2d_status])


>>>>>>> 5a883165
    mjd += days

    return mjd



def ut_mjd_to_gmst(mjd):
    '''Convert UTC MJD to Greenwich mean sidereal time (an Angle).
       Note: We are assuming that UTC == UT1 here, which is what
       sla_gmst really expects. UT1 can't be easily determined, and
       we can only be out by less than 0.9s for as long as leap seconds
       persist.'''

    gmst_in_radians = sla.sla_gmst(mjd)

    return Angle(radians=gmst_in_radians)



def calc_apparent_sidereal_time(date):
    '''Return the apparent sidereal time (an Angle) for a given date.'''

    # Convert Gregorian to UT MJD
    mjd_utc = gregorian_to_ut_mjd(date)
    mjd_tdb = date_to_tdb(date)

    # Convert UT MJD to Greenwich mean sidereal time (in radians)
    gmst = ut_mjd_to_gmst(mjd_utc)

    # Find the apparent sidereal time (GAST)
    # GAST = GMST + Eqn. of equinoxes
    gast_in_rads = gmst.in_radians() + sla.sla_eqeqx(mjd_tdb)

    return Angle(radians=gast_in_rads)


def calc_local_sidereal_time(longitude, date):
    app_sidereal_time = calc_apparent_sidereal_time(date)

    local_sidereal_time = Angle(degrees=app_sidereal_time.in_degrees() + longitude.in_degrees())

    return local_sidereal_time


def calc_local_hour_angle(ra_app, longitude, date):
    ''' Ast. Algorithms p.92 (with reversed longitude convention)
        H = theta_0 + L - alpha

        where:
            theta_0 = GAST (Greenwich apparent sidereal time)
            L       = Site longitude (east +ve)
            alpha   = Apparent Right Ascension
     '''
    app_sidereal_time = calc_apparent_sidereal_time(date)

    local_hour_angle = calc_local_sidereal_time(longitude, date).in_degrees() - ra_app.in_degrees()

    if local_hour_angle < -180.0:
        local_hour_angle += 360.0
    elif local_hour_angle > 180.0:
        local_hour_angle -= 360.0

    return Angle(degrees=local_hour_angle)



def make_ra_dec_target(ra, dec, ra_proper_motion=None, dec_proper_motion=None, parallax=None,
                       rad_vel=None, epoch=None):

    target = {
                'ra'                : ra,
                'dec'               : dec,
                'ra_proper_motion'  : ra_proper_motion or ProperMotion(RightAscension(0), time='year'),
                'dec_proper_motion' : dec_proper_motion or ProperMotion(Declination(0), time='year'),
                'parallax'          : parallax or 0.0,
                'rad_vel'           : rad_vel or 0.0,
                'epoch'             : epoch or 2000,
             }

    return target


def make_minor_planet_target(target_type, epoch, inclination, long_node, arg_perihelion,
                              semi_axis, eccentricity, mean_anomaly):

    target = {
               'type'           : target_type,
               'epoch'          : epoch,
               'inclination'    : Angle(degrees=inclination),
               'long_node'      : Angle(degrees=long_node),
               'arg_perihelion' : Angle(degrees=arg_perihelion),
               'semi_axis'      : semi_axis,
               'eccentricity'   : eccentricity,
               'mean_anomaly'   : Angle(degrees=mean_anomaly),
             }

    return target


def make_comet_target(target_type, epoch, epochofperih, inclination, long_node, arg_perihelion,
                              perihdist, eccentricity):

    target = {
               'type'           : target_type,
               'epoch'          : epoch,
               'epochofperih'   : epochofperih,
               'inclination'    : Angle(degrees=inclination),
               'long_node'      : Angle(degrees=long_node),
               'arg_perihelion' : Angle(degrees=arg_perihelion),
               'perihdist'      : perihdist,
               'eccentricity'   : eccentricity,
             }

    return target

<<<<<<< HEAD
=======

def make_satellite_target(alt, az, diff_alt_rate, diff_az_rate, diff_alt_accel, diff_az_accel, diff_epoch_rate):

    target = {
                'type': 'Satellite',
                'diff_epoch_rate': diff_epoch_rate,
                'alt': alt,
                'az': az,
                'diff_alt_rate': diff_alt_rate,
                'diff_az_rate': diff_az_rate,
                'diff_alt_accel': diff_alt_accel,
                'diff_az_accel': diff_az_accel
             }

    return target

>>>>>>> 5a883165

def mean_to_apparent(target, tdb):
    '''Given a target and TDB, return an apparent (RA, Dec) tuple.
       Thin wrapper for SLA_MAP.
    '''

    # Complain if the minimum target fields aren't present
    if not target.get('ra'):
        raise IncompleteTargetError("Missing RA in target definition")

    if not target.get('dec'):
        raise IncompleteTargetError("Missing Declination in target definition")

    target = make_ra_dec_target(target['ra'], target['dec'],
                                ra_proper_motion=target.get('ra_proper_motion'),
                                dec_proper_motion=target.get('dec_proper_motion'),
                                parallax=target.get('parallax'),
                                rad_vel=target.get('rad_vel'),
                                epoch=target.get('epoch'))
<<<<<<< HEAD



=======



>>>>>>> 5a883165
    (ra_app_rads, dec_app_rads) = sla.sla_map(
                                  target['ra'].in_radians(),
                                  target['dec'].in_radians(),
                                  target['ra_proper_motion'].in_radians_per_year(),
                                  target['dec_proper_motion'].in_radians_per_year(),
                                  target['parallax'],
                                  target['rad_vel'],
                                  target['epoch'],
                                  tdb)

    ra_apparent  = Angle(radians=ra_app_rads)
    dec_apparent = Angle(radians=dec_app_rads)

    return (ra_apparent, dec_apparent)


def elem_to_topocentric_apparent(dt, elements, site, JFORM=2):
    '''Given a datetime, set of MPC orbital elements and a site, return the
       apparent topocentric RA/Dec. This is what you'd use for a rise/set
       calculation, for example.
       JFORM should be set to 2 (default) for asteroids/minor planets and
       to 3 for comets'''
    tdb = date_to_tdb(dt)

    MINOR_PLANET_JFORM = 2
    COMET_JFORM = 3
    MDM_PLACEHOLDER    = 0.0  # Only used for major planets
    MEANANOM_PLACEHOLDER    = 0.0  # Not applicable for comets

    status = 0
    if JFORM == MINOR_PLANET_JFORM:
        # Minor planets (asteroids)
        ra_app_rads, dec_app_rads, earth_obj_dist, status = sla.sla_plante(
                                                    tdb,
                                                    site['longitude'].in_radians(),
                                                    site['latitude'].in_radians(),
                                                    JFORM,
                                                    elements['epoch'],
                                                    elements['inclination'].in_radians(),
                                                    elements['long_node'].in_radians(),
                                                    elements['arg_perihelion'].in_radians(),
                                                    elements['semi_axis'],
                                                    elements['eccentricity'],
                                                    elements['mean_anomaly'].in_radians(),
                                                    MDM_PLACEHOLDER,
                                                  )
    elif JFORM == COMET_JFORM:
        # Comets
        ra_app_rads, dec_app_rads, earth_obj_dist, status = sla.sla_plante(
                                                    tdb,
                                                    site['longitude'].in_radians(),
                                                    site['latitude'].in_radians(),
                                                    JFORM,
                                                    elements['epochofperih'],
                                                    elements['inclination'].in_radians(),
                                                    elements['long_node'].in_radians(),
                                                    elements['arg_perihelion'].in_radians(),
                                                    elements['perihdist'],
                                                    elements['eccentricity'],
                                                    MEANANOM_PLACEHOLDER,
                                                    MDM_PLACEHOLDER,
                                                  )
    else:
        status = -1

    error = {
               0 : 'OK',
              -1 : 'illegal JFORM',
              -2 : 'illegal eccentricity',
              -3 : 'illegal mean distance',
              -4 : 'illegal mean daily motion',
              -5 : 'numerical error',
            }

    if (status != 0):
        elem_string = 'Bad Elements:\n'
        for key in elements.keys():
            elem_string += key + ' = ' + str(elements[key]) + '\n'
        print elem_string
        raise MovingViolation('Error: ' + str(status) + ' (' + error[status] + ')')

    return Angle(radians=ra_app_rads), Angle(radians=dec_app_rads)


def calc_rise_set_hour_angle(latitude, dec_apparent, std_altitude):
    '''Find the hour angle H_0 corresponding to the time of rise or set of
       a  celestial body, according to

                  sin(h_0) - [ sin(phi) sin(delta_2) ]
       cos H_0 =  -----------------------------------
                         cos(phi) cos(delta_2)
    '''



    # Evaluate the numerator
    top    = ( sin(std_altitude.in_radians())
               - sin(latitude.in_radians())
               * sin(dec_apparent.in_radians()) )

    # Evaluate the denominator
    bottom = cos(latitude.in_radians()) * cos(dec_apparent.in_radians())

    # Evaluate the fraction
    cos_h_0 = top/bottom

    # TODO: Return status object, with is_circumpolar() etc. methods
    # Throw exceptions if the rise/set accessor on this object is called

    # Sanity check the result
    if ( cos_h_0 > 1 ):
        return (None, 'Target never rises at this latitude')

    elif ( cos_h_0 < -1):
        return (None, 'Target never sets at this latitude')


    # Extract and return the hour angle
    hour_angle_in_rads = acos( cos_h_0 )
    hour_angle = Angle(radians=hour_angle_in_rads)

    return (hour_angle, 'OK')



def calc_transit_day_fraction(ra, longitude, app_sidereal_time):
    '''Find the time, expressed as a fraction of a day, when the transit occurs.

       Note: Sign of longitude is reversed relative to Astro Alg., p.98, because
       SLALIB uses East +ve in all functions except SLA_OBS, but Astro. Alg.
       uses West +ve. <Sigh>

              alpha_2 - L - theta_0
       m_0 = ------------------------
                      360
    '''

    m_0 = (ra.in_degrees() - longitude.in_degrees()
            - app_sidereal_time.in_degrees()) / 360

    m_0 = normalise_day(m_0)

    return m_0



def calc_rising_day_fraction(m_0, hour_angle):
    '''Find the time, expressed as a fraction of a day, when the target rises.

                     H_0
       m_1 = m_0 - -------
                     360
    '''

    m_1 = m_0 - (hour_angle.in_degrees()/360)
    m_1 = normalise_day(m_1)

    return m_1



def calc_setting_day_fraction(m_0, hour_angle):
    '''Find the time, expressed as a fraction of a day, when the target sets.

                     H_0
       m_2 = m_0 + -------
                     360
    '''

    m_2 = m_0 + (hour_angle.in_degrees()/360)
    m_2 = normalise_day(m_2)

    return m_2



def normalise_day(day_frac):
    '''Adjust the day fraction to correspond to the current day.
      day_frac is a fractional day, so should be adjusted to fall in the range
      0-1 if necessary (Astro. Alg. p.98)
      TODO: This may not be what you want, if you are concerned about the next
      rise or set, as opposed to one that happened today.
    '''

    if ( day_frac < 0 ):
        day_frac += 1

    if ( day_frac > 1 ):
        day_frac -= 1

    return day_frac



def apply_refraction_to_horizon(horizon):
    '''If using a horizon of zero, adds an average refraction term to improve
       the effective horizon. If no horizon is provided, a horizon of zero is
       assumed.

       Non-zero horizons fall through and are not modified.
    '''

    # For non-zero horizons, we shall ignore refraction effects
    std_alt_of_stars = Angle(degrees=0.0)

    if not horizon:
        # Default to the Earth's horizon
        horizon = Angle(degrees=0.0)

    # Approximate the effect of refraction if we are using the true horizon
    if horizon.in_degrees() == 0.0:
        std_alt_of_stars = Angle(degrees=-0.5667)

    effective_horizon_in_deg = std_alt_of_stars.in_degrees() + horizon.in_degrees()
    effective_horizon = Angle(degrees=effective_horizon_in_deg)

    return effective_horizon
<<<<<<< HEAD

=======
>>>>>>> 5a883165


def date_to_tdb(date):
    '''Converts a given UTC datetime (<date>; e.g. datetime(2015, 4, 8, 0, 0))
    to a *TT* Modified Julian Date (MJD; e.g. 57120.000777592591).
    TT is ahead of UTC by a fixed +32.184 seconds from TAI and a 
    variable (currently (2015-04-14) 35 seconds) offset, which includes 
    leapseconds, from UTC to TAI.
    Notes: 
    1) This code relies on SLALIB's sla_dat routine to be updated and recompiled
    when new leapseconds are announced,
    2) Despite the (terrible) name, this routine *does not* perform the 
    relativstic clock corrections (e.g. sla_rcc) to produce TDB - max error
    is ~2ms'''
    ut_mjd = gregorian_to_ut_mjd(date)
    tdb = ut_mjd_to_tdb(ut_mjd)

    return tdb


def ut_mjd_to_tdb(ut_mjd):
    tdb = ut_mjd + (sla.sla_dtt(ut_mjd)/86400)

    return tdb


<<<<<<< HEAD
=======
def angular_distance_between(app_ra1, app_dec1, app_ra2, app_dec2):
    radians_between = sla.sla_dsep(app_ra1.in_radians(), app_dec1.in_radians(),
                                   app_ra2.in_radians(), app_dec2.in_radians())
    return Angle(radians=radians_between)

>>>>>>> 5a883165

def calc_rise_set(target, site, date, horizon=None):
    '''Return a tuple (transit, rise, set) of timedelta objects, describing the
       time offset for each event from the start of the provided date.
    '''

    # Remove any time component of the provided datetime object
    date = date.replace(hour=0, minute=0, second=0, microsecond=0)

    effective_horizon = apply_refraction_to_horizon(horizon)
    tdb = date_to_tdb(date)
<<<<<<< HEAD

=======
>>>>>>> 5a883165

    app_ra, app_dec   = mean_to_apparent(target, tdb)
    app_sidereal_time = calc_apparent_sidereal_time(date)
    (hour_angle, msg) = calc_rise_set_hour_angle(site['latitude'], app_dec,
                                                 effective_horizon)

    if ( not hour_angle ):
        msg += " (ra=%s, dec=%s, lat=%s)" % ( target.get('ra').in_sexegesimal(),
                                              target.get('dec').in_sexegesimal(),
                                              site['latitude'].in_degrees())
        raise RiseSetError(msg)

    m_0 = calc_transit_day_fraction(app_ra, site['longitude'], app_sidereal_time)
    m_1 = calc_rising_day_fraction(m_0, hour_angle)
    m_2 = calc_setting_day_fraction(m_0, hour_angle)

    transits = day_frac_to_hms(m_0)
    rises    = day_frac_to_hms(m_1)
    sets     = day_frac_to_hms(m_2)

    _log.info('Rise time - unrefined (h, m, s): %s', rises)
    _log.info('Transit time - unrefined (h, m, s): %s', transits)
    _log.info('Set time - unrefined (h, m, s): %s', sets)

    (m_0, m_1, m_2) = refine_day_fraction(app_sidereal_time, m_0, m_1, m_2, tdb,
                                         target, site, effective_horizon)
<<<<<<< HEAD

    transits = timedelta(days=m_0)
    rises    = timedelta(days=m_1)
    sets     = timedelta(days=m_2)
=======
>>>>>>> 5a883165

    transits = timedelta(days=m_0)
    rises    = timedelta(days=m_1)
    sets     = timedelta(days=m_2)

    return (transits, rises, sets)



<<<<<<< HEAD
def calc_sunrise_set(site, date, twilight):
=======
def calc_planet_rise_set(site, date, twilight_altitude, planet):
>>>>>>> 5a883165
    '''Return a tuple (transit, rise, set) of timedelta objects, describing the
       time offset for each event from the start of the provided date.
    '''

    # Remove any time component of the provided datetime object
    date = date.replace(hour=0, minute=0, second=0, microsecond=0)
<<<<<<< HEAD

    ut_mjd = gregorian_to_ut_mjd(date)
    tdb = ut_mjd + (sla.sla_dtt(ut_mjd)/86400)
=======
>>>>>>> 5a883165

    tdb = date_to_tdb(date)

<<<<<<< HEAD
    _log.info("RA, Dec (apparent, degrees) for %s: (%s, %s)",
              target['planet'], app_ra.in_degrees(), app_dec.in_degrees())
=======
    (app_ra, app_dec, diameter) = apparent_planet_pos(planet, tdb, site)
>>>>>>> 5a883165

    h_0 = twilight_altitude
    if planet == 'moon':
        # if planet is the moon, apply semi diameter to the twilight altitude
        h_0 = Angle(degrees=twilight_altitude.in_degrees() - diameter.in_degrees()/2.0)

    _log.info("RA, Dec, Diameter (apparent, degrees) for %s: (%s, %s, %s)",
              planet, app_ra.in_degrees(), app_dec.in_degrees(), diameter.in_degrees())

    app_sidereal_time = calc_apparent_sidereal_time(date)

    (hour_angle, msg) = calc_rise_set_hour_angle(site['latitude'], app_dec,
                                                 h_0)

    if ( not hour_angle ):
        raise RiseSetError(msg)

    m_0 = calc_transit_day_fraction(app_ra, site['longitude'], app_sidereal_time)
    m_1 = calc_rising_day_fraction(m_0, hour_angle)
    m_2 = calc_setting_day_fraction(m_0, hour_angle)

    transits = day_frac_to_hms(m_0)
    rises    = day_frac_to_hms(m_1)
    sets     = day_frac_to_hms(m_2)

    _log.info('Rise time - unrefined (h, m, s): %s', rises)
    _log.info('Transit time - unrefined (h, m, s): %s', transits)
    _log.info('Set time - unrefined (h, m, s): %s', sets)
<<<<<<< HEAD
=======


    if planet == 'moon':
        _log.info('initial transit {}, rise {}, set {}'.format(timedelta(days=m_0), timedelta(days=m_1), timedelta(days=m_2)))
        # need an odd number of refinements (1, 3, ...) for the tests to pass. I believe the set time oscillates around
        # The day for one test case that has no set time that day, going from day before to next day. An odd number of
        # refinements keeps this oscillation on the next day instead of the day before.
        (m_0, m_1, m_2) = refine_day_fraction_no_interp(app_sidereal_time, m_0, m_1, m_2, date,
                                              {'planet': planet}, site, h_0)
        (m_0, m_1, m_2) = refine_day_fraction_no_interp(app_sidereal_time, m_0, m_1, m_2, date,
                                              {'planet': planet}, site, h_0)
        (m_0, m_1, m_2) = refine_day_fraction_no_interp(app_sidereal_time, m_0, m_1, m_2, date,
                                              {'planet': planet}, site, h_0)
        _log.info('final transit {}, rise {}, set {}'.format(timedelta(days=m_0), timedelta(days=m_1), timedelta(days=m_2)))
    else:
        (m_0, m_1, m_2) = refine_day_fraction(app_sidereal_time, m_0, m_1, m_2, tdb,
                                          {'planet': planet}, site, h_0)
>>>>>>> 5a883165


    transits = timedelta(days=m_0)
    rises    = timedelta(days=m_1)
    sets     = timedelta(days=m_2)
<<<<<<< HEAD

    return (transits, rises, sets)
=======

    return (transits, rises, sets)

>>>>>>> 5a883165

def calc_sunrise_set(site, date, twilight):
    '''Return a tuple (transit, rise, set) of timedelta objects, describing the
       time offset for each event from the start of the provided date.
    '''
    sun_std_alt = {
                 'sunrise'           : Angle(degrees=-5/6),
                 'sunset'            : Angle(degrees=-5/6),
                 'civil'             : Angle(degrees=-6),
                 'nautical'          : Angle(degrees=-12),
                 'astronomical'      : Angle(degrees=-18)
                }
    return calc_planet_rise_set(site, date, sun_std_alt[twilight], 'sun')


def apparent_planet_pos(planet_name, tdb, site):
    '''Return the topocentric apparent position (ra, dec) tuple of a planet at
       a particular time, from a particular site.
       Thin wrapper for SLA_RDPLAN.
    '''

    latitude  = site['latitude']
    longitude = site['longitude']

    # TODO: Raise an error if an invalid body is provided.

    planet = dict(
                   mercury = 1,
                   venus   = 2,
                   moon    = 3,
                   mars    = 4,
                   jupiter = 5,
                   saturn  = 6,
                   uranus  = 7,
                   neptune = 8,
                   pluto   = 9,
                   sun     = 0
                  )


<<<<<<< HEAD
    (app_ra_rads, app_dec_rads, _) = sla.sla_rdplan(tdb,
=======
    (app_ra_rads, app_dec_rads, diameter_rads) = sla.sla_rdplan(tdb,
>>>>>>> 5a883165
                                                    planet[planet_name],
                                                    longitude.in_radians(),
                                                    latitude.in_radians())

    app_ra  = Angle(radians=app_ra_rads)
    app_dec = Angle(radians=app_dec_rads)
    diameter = Angle(radians=diameter_rads)

    return (app_ra, app_dec, diameter)


def day_frac_to_hms(day_frac):
    '''Convert a fractional day into an (hr, min, sec) tuple.'''

    # Discard any surplus days
    day_frac, _ = modf(day_frac)

    # Convert the fractional day into hours
    hrs_frac = day_frac * 24

    # Extract the fractional and integer parts of the hours
    mins_frac, hrs = modf(hrs_frac)

    # Turn the remainder into fractional minutes
    mins_frac = mins_frac * 60

    # Extract the fractional and integer parts of the minutes
    (secs, mins) = modf(mins_frac)

    # Turn the remainder into seconds
    secs = secs * 60

    return (hrs, mins, secs)


def refine_day_fraction(app_sidereal_time, m_0, m_1, m_2, tdb, target, site,
                        std_altitude):
    '''Take an approximate value for transit, rise and set, and interpolate
       across the date boundary to obtain corrections to the values. The
       refined times are accurate to the nearest minute.
    '''

    # Find the sidereal time at Greenwich (in degrees)
    sidereal_time_transit = sidereal_time_at_greenwich(app_sidereal_time, m_0)
    sidereal_time_rise    = sidereal_time_at_greenwich(app_sidereal_time, m_1)
    sidereal_time_set     = sidereal_time_at_greenwich(app_sidereal_time, m_2)


    _log.debug('gwich sidereal_time (rise): %s', sidereal_time_rise)
    _log.debug('gwich sidereal_time (transit): %s', sidereal_time_transit)
    _log.debug('gwich sidereal_time (set): %s', sidereal_time_set)

    _log.debug('m_0: %s', m_0)
    _log.debug('m_1: %s', m_1)
    _log.debug('m_2: %s', m_2)

    # Calculate 'n' as per book instructions
    n_0 = calc_tabular_interval(m_0, tdb)
    n_1 = calc_tabular_interval(m_1, tdb)
    n_2 = calc_tabular_interval(m_2, tdb)


    # Calculate RA/Dec over 3 days for interpolation
    if ('planet' in target ):
        (alpha_1, delta_1, diameter_1) = apparent_planet_pos(target['planet'], tdb-1, site)
        (alpha_2, delta_2, diameter_2) = apparent_planet_pos(target['planet'], tdb, site)
        (alpha_3, delta_3, diameter_3) = apparent_planet_pos(target['planet'], tdb+1, site)
    else:
        (alpha_1, delta_1) = mean_to_apparent(target, tdb-1)
        (alpha_2, delta_2) = mean_to_apparent(target, tdb)
        (alpha_3, delta_3) = mean_to_apparent(target, tdb+1)

    _log.debug('alpha_1 (yesterday): %s', alpha_1.in_degrees())
    _log.debug('alpha_2 (today): %s', alpha_2.in_degrees())
    _log.debug('alpha_3 (tomorrow): %s', alpha_3.in_degrees())


    # Handle wrapping across 24 hr boundary
    # Why do we use 350 degrees? That's a very good question.
    # We need to determine when the alpha has wrapped, but we can't do
    # the obvious test, because of valid cases.
    # Instead, we use the fact that the differences between the alphas
    # need to be large, otherwise the object is moving extremely fast,
    # to determine the wrapping scenario.
    if alpha_2.in_degrees() < alpha_1.in_degrees():
        if alpha_2.in_degrees() - alpha_1.in_degrees() < -350:
            norm_alpha2 = alpha_2.in_degrees() + 360
            alpha_2 = Angle(degrees=norm_alpha2)

    if alpha_3.in_degrees() < alpha_1.in_degrees():
        if alpha_3.in_degrees() - alpha_1.in_degrees() < -350:
            norm_alpha3 = alpha_3.in_degrees() + 360
            alpha_3 = Angle(degrees=norm_alpha3)

    _log.debug('alpha_1 normalised (yesterday): %s', alpha_1.in_degrees())
    _log.debug('alpha_2 normalised (today): %s', alpha_2.in_degrees())
    _log.debug('alpha_3 normalised (tomorrow): %s', alpha_3.in_degrees())

    # Construct the first and second differences
    a = alpha_2.in_degrees() - alpha_1.in_degrees()
    b = alpha_3.in_degrees() - alpha_2.in_degrees()
    c = b - a


    interp_alpha_2_transit = interpolate(alpha_2.in_degrees(), n_0, a, b, c)
    interp_alpha_2_rise    = interpolate(alpha_2.in_degrees(), n_1, a, b, c)
    interp_alpha_2_set     = interpolate(alpha_2.in_degrees(), n_2, a, b, c)


    # Construct the first and second differences
    a = delta_2.in_degrees() - delta_1.in_degrees()
    b = delta_3.in_degrees() - delta_2.in_degrees()
    c = b - a


    interp_delta_2_rise    = interpolate(delta_2.in_degrees(), n_1, a, b, c)
    interp_delta_2_set     = interpolate(delta_2.in_degrees(), n_2, a, b, c)


    # Calculate the local hour angle (in degrees)
    local_hour_angle_transit = (sidereal_time_transit
                                 + site['longitude'].in_degrees()
                                 - interp_alpha_2_transit)

    local_hour_angle_rise = (sidereal_time_rise + site['longitude'].in_degrees()
                                 - interp_alpha_2_rise)

    local_hour_angle_set = (sidereal_time_set + site['longitude'].in_degrees()
                                 - interp_alpha_2_set)

    while local_hour_angle_transit > 180:
        local_hour_angle_transit -= 360.0
    while local_hour_angle_rise > 180:
        local_hour_angle_rise -= 360.0
    while local_hour_angle_set > 180:
        local_hour_angle_set -= 360.0

<<<<<<< HEAD
    # TODO: Check local hour angle lies between -180 and +180
=======
>>>>>>> 5a883165
    _log.debug('local_hour_angle_rise: %s',    local_hour_angle_rise)
    _log.debug('local_hour_angle_transit: %s', local_hour_angle_transit)
    _log.debug('local_hour_angle_set: %s',     local_hour_angle_set)

    refined_m_0 = correct_transit(m_0, local_hour_angle_transit)

    refined_m_1 = correct_rise_set(m_1, site['latitude'].in_degrees(),
                                   interp_delta_2_rise, local_hour_angle_rise,
                                   std_altitude)

    refined_m_2 = correct_rise_set(m_2, site['latitude'].in_degrees(),
                                   interp_delta_2_set, local_hour_angle_set,
                                   std_altitude)

    refined_m_0 = normalise_day(refined_m_0)
    refined_m_1 = normalise_day(refined_m_1)
    refined_m_2 = normalise_day(refined_m_2)

    return (refined_m_0, refined_m_1, refined_m_2)


def refine_day_fraction_no_interp(app_sidereal_time, m_0, m_1, m_2, date, target, site,
                        std_altitude):
    '''Take an approximate value for transit, rise and set, and refine the
       values without interpolating - which is necessary for fast moving objects like the moon. The
       refined times are accurate to the nearest minute.
    '''

    # Find the sidereal time at Greenwich (in degrees)
    sidereal_time_transit = sidereal_time_at_greenwich(app_sidereal_time, m_0)
    sidereal_time_rise    = sidereal_time_at_greenwich(app_sidereal_time, m_1)
    sidereal_time_set     = sidereal_time_at_greenwich(app_sidereal_time, m_2)

    _log.debug('gwich sidereal_time (rise): %s', sidereal_time_rise)
    _log.debug('gwich sidereal_time (transit): %s', sidereal_time_transit)
    _log.debug('gwich sidereal_time (set): %s', sidereal_time_set)

    _log.debug('m_0: %s', m_0)
    _log.debug('m_1: %s', m_1)
    _log.debug('m_2: %s', m_2)

    # calculate the new date, tdb, and then apparent ra/dec of the body for the transit, rise, and set estimates
    date_0 = date + timedelta(days=m_0)
    tdb_0 = date_to_tdb(date_0)
    alpha_0, delta_0, diameter_0 = apparent_planet_pos(target['planet'], tdb_0, site)

    date_1 = date + timedelta(days=m_1)
    tdb_1 = date_to_tdb(date_1)
    alpha_1, delta_1, diameter_1 = apparent_planet_pos(target['planet'], tdb_1, site)

    date_2 = date + timedelta(days=m_2)
    tdb_2 = date_to_tdb(date_2)
    alpha_2, delta_2, diameter_2 = apparent_planet_pos(target['planet'], tdb_2, site)

    # Calculate the local hour angle (in degrees)
    local_hour_angle_transit = (sidereal_time_transit
                                 + site['longitude'].in_degrees()
                                 - alpha_0.in_degrees())

    local_hour_angle_rise = (sidereal_time_rise + site['longitude'].in_degrees()
                                 - alpha_1.in_degrees())

    local_hour_angle_set = (sidereal_time_set + site['longitude'].in_degrees()
                                 - alpha_2.in_degrees())

    while local_hour_angle_transit > 180:
        local_hour_angle_transit -= 360.0
    while local_hour_angle_rise > 180:
        local_hour_angle_rise -= 360.0
    while local_hour_angle_set > 180:
        local_hour_angle_set -= 360.0

    _log.debug('local_hour_angle_rise: %s',    local_hour_angle_rise)
    _log.debug('local_hour_angle_transit: %s', local_hour_angle_transit)
    _log.debug('local_hour_angle_set: %s',     local_hour_angle_set)

    refined_m_0 = correct_transit(m_0, local_hour_angle_transit)

    refined_m_1 = correct_rise_set(m_1, site['latitude'].in_degrees(),
                                   delta_1.in_degrees(), local_hour_angle_rise,
                                   std_altitude)

    refined_m_2 = correct_rise_set(m_2, site['latitude'].in_degrees(),
                                   delta_2.in_degrees(), local_hour_angle_set,
                                   std_altitude)

    refined_m_0 = normalise_day(refined_m_0)
    refined_m_1 = normalise_day(refined_m_1)
    refined_m_2 = normalise_day(refined_m_2)

    return (refined_m_0, refined_m_1, refined_m_2)


def sidereal_time_at_greenwich(app_sidereal_time, m):
    sidereal_m =  app_sidereal_time.in_degrees() + (360.985647 * m)

    while sidereal_m > 360.0:
        sidereal_m -= 360.0
<<<<<<< HEAD

    return sidereal_m
=======
>>>>>>> 5a883165

    return sidereal_m


def calc_tabular_interval(m, tdb):
    '''Find n, the tabular interval (Ast.Alg., p.99).'''
    return m + (sla.sla_dtt(tdb) / 86400)


def interpolate(y_2, n, a, b, c):
    '''See Eqn 3.3, p.25 Astro. Alg.'''
    y = y_2 + (n/2) * (a + b + n*c)

    return y


def correct_transit(m, local_hour_angle):
    '''Given an hour angle corrected for time of day, calculate and apply the
       correction to the transit time, as a fraction of a day.
       (Astro. Alg., p99)
                   H
       delta_m = -----
                  360
    '''

    # Local hour angle must be normalised to between -180 and +180
    if ( local_hour_angle < -180 ):
        local_hour_angle += 360
    elif ( local_hour_angle > 180 ):
        local_hour_angle -= 360


    # Find the correction to m_0 (transit)
    delta_m = -1 * (local_hour_angle / 360)

    _log.debug('delta_m (transit): %s', delta_m)

    # Return the corrected value
    return m + delta_m


def correct_rise_set(m, latitude, dec, local_hour_angle, std_altitude):
    '''Given an hour angle and declination corrected for time of day, calculate
       and apply the correction to the rise or set time, as a fraction of a day.
       (Astro. Alg., p99)
                                h - h_0
       delta_m =     ------------------------------
                     360 cos(delta) cos(phi) sin(H)
    '''

    altitude = calculate_altitude(latitude, dec, local_hour_angle)

    _log.debug('altitude (rise/set): %s', altitude.in_degrees())



    delta_m = ((altitude.in_degrees() - std_altitude.in_degrees())
              / ( 360 * cos(radians(dec)) * cos(radians(latitude))
                      * sin(radians(local_hour_angle)) ))

    _log.debug('delta_m (rise/set): %s', delta_m)

    return m + delta_m


def calculate_altitude(latitude, dec, local_hour_angle):
    '''Find the altitude of the target.
       Eqn 13.6 Ast.Alg.
       sin h = sin(phi) sin(delta) + cos(phi)cos(delta)cos(H)
    '''

    altitude = asin( (sin(radians(latitude)) * sin(radians(dec)))
                 + (cos(radians(latitude)) * cos(radians(dec))
                    * cos(radians(local_hour_angle)))
               )

    return Angle(radians=altitude)


<<<<<<< HEAD
class InvalidDateTimeError(Exception):
    '''Raised when an invalid date is encountered.'''
    pass
=======
def calculate_airmass_at_times(times, target, obs_latitude, obs_longitude, obs_height):
    '''
        Calculate a list of airmasses given a list of times and a target and object lat/lon/height.
        This uses the speedier slalib aop quick function which caches the object lat/lon/height and
        refraction parameters.
    :param times: list of datetime objects
    :param target: target dictionary, must have at least 'ra' and 'dec' set
    :param obs_latitude: Angle for the observers latitude
    :param obs_longitude: Angle for the observers longitude
    :param obs_height: observers altitude in meters
    :return: list of airmass values corresponding to the input list of times
    '''
    airmasses = []
    aop_params = None

    # Assume standard atmosphere
    temp_k = 273.15     # local ambient temperature (K; std=273.15)
    pres_mb = 1013.25   # local atmospheric pressure (mb; std=1013.25D0)
    rel_humid = 0.3     #  local relative humidity (in the range 0D0-1D0)
    wavelen = 0.55      # effective wavelength (in microns e.g. 0.55D0 (approx V band))
    tlr  = 0.0065       # tropospheric lapse rate (K per metre, e.g. 0.0065D0)
    # Assume no polar motion
    xp = yp = 0.0
    # Assume UT1-UTC
    dut = 0.0

    site = {
            'longitude': obs_longitude,
            'latitude': obs_latitude,
            'altitude': obs_height
    }

    for time in times:
        mjd_utc = gregorian_to_ut_mjd(time)

        if aop_params == None:
            aop_params = sla.sla_aoppa(mjd_utc, dut, obs_longitude.in_radians(), obs_latitude.in_radians(), obs_height, xp, yp,
                                       temp_k, pres_mb, rel_humid, wavelen, tlr)
        else:
            aop_params = sla.sla_aoppat(mjd_utc, aop_params)

        # Convert datetime to MJD_TDB
        tdb = ut_mjd_to_tdb(mjd_utc)  #not TDB but good enough
        # Convert catalog mean RA, Dec at J2000 to apparent of date
        if is_moving_object(target):
            ra_apparent, dec_apparent = elem_to_topocentric_apparent(time, target, site, 2 if target['type'].lower() == 'mpc_minor_planet' else 3)
        else:
            ra_apparent, dec_apparent = mean_to_apparent(target, tdb)
        airmass = apparent_to_airmass(ra_apparent, dec_apparent, aop_params)
        airmasses.append(airmass)
>>>>>>> 5a883165

    return airmasses

<<<<<<< HEAD
=======

def apparent_to_airmass(ra, dec, aop_params):
    '''
        Perform apparent ra/ dec to airmass transformation on object, given aop_params which are generated from
        slalibs sla_aoppa call
    :param ra: apparent ra
    :param dec: apparent dec
    :param aop_params: slalibs aop params structure
    :return: airmass
    '''
    azimuth, zd = apparent_to_altzd(ra, dec, aop_params)
    airmass = sla.sla_airmas(zd.in_radians())

    return airmass


def apparent_to_altzd(ra, dec, aop_params):
    '''
        Perform apparent->observed place transformation on a targets apparent ra and dec, given aop_params which
        are generated from slalibs sla_aoppa call.
    :param ra: apparent ra
    :param dec: apparent dec
    :param aop_params: slalibs aop params structure
    :return: azimuth and zenith angles
    '''
    (obs_az, obs_zd, obs_ha, obs_dec, obs_ra) = sla.sla_aopqk(ra.in_radians(), dec.in_radians(), aop_params)

    return Angle(radians=obs_az), Angle(radians=obs_zd)


class InvalidDateTimeError(Exception):
    '''Raised when an invalid date is encountered.'''
    pass


>>>>>>> 5a883165
class RiseSetError(Exception):
    '''Raised when a target either never rises or never sets.'''
    pass


class IncompleteTargetError(Exception):
    '''Raised when a target is missing a key value (RA, Dec).'''
    pass<|MERGE_RESOLUTION|>--- conflicted
+++ resolved
@@ -31,10 +31,7 @@
 from rise_set.angle import Angle
 from rise_set.sky_coordinates import RightAscension, Declination
 from rise_set.rates import ProperMotion
-<<<<<<< HEAD
-=======
 from rise_set.utils import is_moving_object, MovingViolation
->>>>>>> 5a883165
 
 # Import logging modules
 import logging
@@ -126,8 +123,6 @@
 
 def gregorian_to_ut_mjd(date):
     '''Convert Gregorian calendar date to UTC MJD.'''
-<<<<<<< HEAD
-
     # Do the date part
     caldj_error = {
                      0 : 'OK',
@@ -157,40 +152,6 @@
     if dtf2d_status != 0:
         raise InvalidDateTimeError('Error:' + dtf2d_error[dtf2d_status])
 
-
-=======
-
-    # Do the date part
-    caldj_error = {
-                     0 : 'OK',
-                     1 : 'bad year (MJD not computed)',
-                     2 : 'bad month (MJD not computed)',
-                     3 : 'bad day (MJD not computed)',
-                  }
-    caldj_status = 0
-
-    mjd, caldj_status = sla.sla_caldj(date.year, date.month, date.day)
-
-    if caldj_status != 0:
-        raise InvalidDateTimeError('Error:' + caldj_error[caldj_status])
-
-
-    # Do the time part
-    dtf2d_error = {
-                    0 : 'OK',
-                    1 : 'IHOUR outside range 0-23',
-                    2 : 'IMIN outside range 0-59',
-                    3 : 'SEC outside range 0-59.999',
-                  }
-    dtf2d_status = 0
-
-    days, dtf2d_status = sla.sla_dtf2d(date.hour, date.minute, date.second + (date.microsecond / 1e6))
-
-    if dtf2d_status != 0:
-        raise InvalidDateTimeError('Error:' + dtf2d_error[dtf2d_status])
-
-
->>>>>>> 5a883165
     mjd += days
 
     return mjd
@@ -306,8 +267,6 @@
 
     return target
 
-<<<<<<< HEAD
-=======
 
 def make_satellite_target(alt, az, diff_alt_rate, diff_az_rate, diff_alt_accel, diff_az_accel, diff_epoch_rate):
 
@@ -324,7 +283,6 @@
 
     return target
 
->>>>>>> 5a883165
 
 def mean_to_apparent(target, tdb):
     '''Given a target and TDB, return an apparent (RA, Dec) tuple.
@@ -344,15 +302,7 @@
                                 parallax=target.get('parallax'),
                                 rad_vel=target.get('rad_vel'),
                                 epoch=target.get('epoch'))
-<<<<<<< HEAD
-
-
-
-=======
-
-
-
->>>>>>> 5a883165
+
     (ra_app_rads, dec_app_rads) = sla.sla_map(
                                   target['ra'].in_radians(),
                                   target['dec'].in_radians(),
@@ -431,7 +381,7 @@
         elem_string = 'Bad Elements:\n'
         for key in elements.keys():
             elem_string += key + ' = ' + str(elements[key]) + '\n'
-        print elem_string
+        print(elem_string)
         raise MovingViolation('Error: ' + str(status) + ' (' + error[status] + ')')
 
     return Angle(radians=ra_app_rads), Angle(radians=dec_app_rads)
@@ -570,10 +520,6 @@
     effective_horizon = Angle(degrees=effective_horizon_in_deg)
 
     return effective_horizon
-<<<<<<< HEAD
-
-=======
->>>>>>> 5a883165
 
 
 def date_to_tdb(date):
@@ -600,14 +546,11 @@
     return tdb
 
 
-<<<<<<< HEAD
-=======
 def angular_distance_between(app_ra1, app_dec1, app_ra2, app_dec2):
     radians_between = sla.sla_dsep(app_ra1.in_radians(), app_dec1.in_radians(),
                                    app_ra2.in_radians(), app_dec2.in_radians())
     return Angle(radians=radians_between)
 
->>>>>>> 5a883165
 
 def calc_rise_set(target, site, date, horizon=None):
     '''Return a tuple (transit, rise, set) of timedelta objects, describing the
@@ -619,10 +562,6 @@
 
     effective_horizon = apply_refraction_to_horizon(horizon)
     tdb = date_to_tdb(date)
-<<<<<<< HEAD
-
-=======
->>>>>>> 5a883165
 
     app_ra, app_dec   = mean_to_apparent(target, tdb)
     app_sidereal_time = calc_apparent_sidereal_time(date)
@@ -649,48 +588,25 @@
 
     (m_0, m_1, m_2) = refine_day_fraction(app_sidereal_time, m_0, m_1, m_2, tdb,
                                          target, site, effective_horizon)
-<<<<<<< HEAD
 
     transits = timedelta(days=m_0)
     rises    = timedelta(days=m_1)
     sets     = timedelta(days=m_2)
-=======
->>>>>>> 5a883165
-
-    transits = timedelta(days=m_0)
-    rises    = timedelta(days=m_1)
-    sets     = timedelta(days=m_2)
 
     return (transits, rises, sets)
 
 
-
-<<<<<<< HEAD
-def calc_sunrise_set(site, date, twilight):
-=======
 def calc_planet_rise_set(site, date, twilight_altitude, planet):
->>>>>>> 5a883165
     '''Return a tuple (transit, rise, set) of timedelta objects, describing the
        time offset for each event from the start of the provided date.
     '''
 
     # Remove any time component of the provided datetime object
     date = date.replace(hour=0, minute=0, second=0, microsecond=0)
-<<<<<<< HEAD
-
-    ut_mjd = gregorian_to_ut_mjd(date)
-    tdb = ut_mjd + (sla.sla_dtt(ut_mjd)/86400)
-=======
->>>>>>> 5a883165
 
     tdb = date_to_tdb(date)
 
-<<<<<<< HEAD
-    _log.info("RA, Dec (apparent, degrees) for %s: (%s, %s)",
-              target['planet'], app_ra.in_degrees(), app_dec.in_degrees())
-=======
     (app_ra, app_dec, diameter) = apparent_planet_pos(planet, tdb, site)
->>>>>>> 5a883165
 
     h_0 = twilight_altitude
     if planet == 'moon':
@@ -719,8 +635,6 @@
     _log.info('Rise time - unrefined (h, m, s): %s', rises)
     _log.info('Transit time - unrefined (h, m, s): %s', transits)
     _log.info('Set time - unrefined (h, m, s): %s', sets)
-<<<<<<< HEAD
-=======
 
 
     if planet == 'moon':
@@ -738,20 +652,13 @@
     else:
         (m_0, m_1, m_2) = refine_day_fraction(app_sidereal_time, m_0, m_1, m_2, tdb,
                                           {'planet': planet}, site, h_0)
->>>>>>> 5a883165
-
 
     transits = timedelta(days=m_0)
     rises    = timedelta(days=m_1)
     sets     = timedelta(days=m_2)
-<<<<<<< HEAD
 
     return (transits, rises, sets)
-=======
-
-    return (transits, rises, sets)
-
->>>>>>> 5a883165
+
 
 def calc_sunrise_set(site, date, twilight):
     '''Return a tuple (transit, rise, set) of timedelta objects, describing the
@@ -792,11 +699,8 @@
                   )
 
 
-<<<<<<< HEAD
-    (app_ra_rads, app_dec_rads, _) = sla.sla_rdplan(tdb,
-=======
+
     (app_ra_rads, app_dec_rads, diameter_rads) = sla.sla_rdplan(tdb,
->>>>>>> 5a883165
                                                     planet[planet_name],
                                                     longitude.in_radians(),
                                                     latitude.in_radians())
@@ -934,10 +838,6 @@
     while local_hour_angle_set > 180:
         local_hour_angle_set -= 360.0
 
-<<<<<<< HEAD
-    # TODO: Check local hour angle lies between -180 and +180
-=======
->>>>>>> 5a883165
     _log.debug('local_hour_angle_rise: %s',    local_hour_angle_rise)
     _log.debug('local_hour_angle_transit: %s', local_hour_angle_transit)
     _log.debug('local_hour_angle_set: %s',     local_hour_angle_set)
@@ -1036,11 +936,6 @@
 
     while sidereal_m > 360.0:
         sidereal_m -= 360.0
-<<<<<<< HEAD
-
-    return sidereal_m
-=======
->>>>>>> 5a883165
 
     return sidereal_m
 
@@ -1120,11 +1015,6 @@
     return Angle(radians=altitude)
 
 
-<<<<<<< HEAD
-class InvalidDateTimeError(Exception):
-    '''Raised when an invalid date is encountered.'''
-    pass
-=======
 def calculate_airmass_at_times(times, target, obs_latitude, obs_longitude, obs_height):
     '''
         Calculate a list of airmasses given a list of times and a target and object lat/lon/height.
@@ -1175,12 +1065,9 @@
             ra_apparent, dec_apparent = mean_to_apparent(target, tdb)
         airmass = apparent_to_airmass(ra_apparent, dec_apparent, aop_params)
         airmasses.append(airmass)
->>>>>>> 5a883165
 
     return airmasses
 
-<<<<<<< HEAD
-=======
 
 def apparent_to_airmass(ra, dec, aop_params):
     '''
@@ -1216,7 +1103,6 @@
     pass
 
 
->>>>>>> 5a883165
 class RiseSetError(Exception):
     '''Raised when a target either never rises or never sets.'''
     pass
