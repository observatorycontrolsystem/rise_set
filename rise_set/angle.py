--- conflicted
+++ resolved
@@ -21,7 +21,6 @@
 # Standard library imports
 import math
 import re
-<<<<<<< HEAD
 
 # Usually one would use the six.string_types for the following,
 # but since this is a small project we can use this to remove
@@ -30,8 +29,6 @@
     basestring
 except NameError:
     basestring = str
-=======
->>>>>>> 5a883165
 
 
 class Angle(object):
@@ -49,7 +46,6 @@
         # Check if the units entered were in time or arc
         if self.units not in ['arc', 'time']:
             msg = (self.units + " not a valid unit. Try 'time' or 'arc'.")
-<<<<<<< HEAD
             raise AngleConfigError(msg)
 
         # Complain if none or both are specified
@@ -57,15 +53,6 @@
             msg = ("Specify an angle in either degrees or radians.")
             raise AngleConfigError(msg)
 
-=======
-            raise AngleConfigError(msg)
-
-        # Complain if none or both are specified
-        if not (bool(degrees) ^ bool(radians)) and (degrees != 0) and (radians != 0):
-            msg = ("Specify an angle in either degrees or radians.")
-            raise AngleConfigError(msg)
-
->>>>>>> 5a883165
         # Must enter either degrees or radians
         if degrees:
             self.from_degrees(degrees)
@@ -79,12 +66,7 @@
     def from_degrees(self, degrees):
         '''Set the Angle using a value provided in degrees.'''
 
-<<<<<<< HEAD
         if isinstance(degrees, basestring):
-=======
-        input_type = type(degrees)
-        if ( input_type == str ) or ( input_type == unicode ):
->>>>>>> 5a883165
             self.degrees = self.from_sexegesimal(degrees)
         else:
             if self.units == 'time':
@@ -97,12 +79,7 @@
     def from_radians(self, radians):
         '''Set the Angle using a value provided in radians.'''
 
-<<<<<<< HEAD
         if isinstance(radians, basestring):
-=======
-        input_type = type(radians)
-        if ( input_type == str ) or ( input_type == unicode ):
->>>>>>> 5a883165
             radians = self.from_sexegesimal(radians)
 
         self.degrees = math.degrees(radians)
@@ -119,11 +96,8 @@
         # Check we extracted three numbers
         if ( match and len(match.groups()) == 4 ):
             sign = match.groups()[0]
-<<<<<<< HEAD
             hrs, mins, secs = list(map(float, match.groups()[1:4]))
-=======
-            hrs, mins, secs = map(float, match.groups()[1:4])
->>>>>>> 5a883165
+
         else:
             error  = "Invalid sexegesimal format '%s': " % sexegesimal
             error += "Try colon or space delimiters instead (e.g. -12:34:56)"
@@ -156,12 +130,10 @@
         return math.radians(self.degrees)
 
 
-
     def in_hours(self):
         '''Return the value of the angle in hours of time.'''
 
         return self.degrees / 15
-
 
 
     def in_sexegesimal(self, radians = False):
@@ -194,11 +166,8 @@
         if negative:
             deg_hrs = "-" + str(deg_hrs)
 
-<<<<<<< HEAD
         return "%s %s %.12g" % (deg_hrs, mins, secs)
-=======
-        return "%s %s %s" % (deg_hrs, mins, secs)
->>>>>>> 5a883165
+
 
     def __repr__(self):
         return "Angle(%s degrees)" % self.in_degrees()
