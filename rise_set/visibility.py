#!/usr/bin/env python

'''
visibility.py - Visibility interval calculations.

TODO: description

Author: Eric Saunders (esaunders@lcogt.net)
February 2011
'''

# Required for true (non-integer) division
from __future__ import division

# Standard libary imports
import datetime
import math
import copy

# Internal imports
from rise_set.astrometry     import (calc_sunrise_set, calc_rise_set, RiseSetError,
                                     Star, gregorian_to_ut_mjd, ut_mjd_to_gmst)
from rise_set.angle          import Angle
from rise_set.moving_objects import find_moving_object_up_intervals
from rise_set.utils          import (coalesce_adjacent_intervals, intersect_intervals,
                                     intersect_many_intervals, is_moving_object)

# Import logging modules
import logging

# Set the logger name
_log = logging.getLogger('rise_set.visibility')


# Set convenient constants
ONE_DAY  = datetime.timedelta(days=1)
MIDNIGHT = datetime.time()


def set_airmass_limit(airmass, horizon):
    ''' Compare the provided maximum airmass limit with the horizon of a telescope, and
        return the effective horizon for rise/set purposes (whichever is higher elevation). If
        no airmass is provided, we default to the horizon.

        airmass = 1 / cos(zenith)
        horizon = 90 - zenith'''

    if not airmass:
        return horizon

    # We convert the horizon to airmass, not vice versa, to avoid small angle problems if a
    # very large airmass is provided
    zenith_distance = 90 - horizon
    horizon_airmass = 1 / math.cos(math.radians(zenith_distance))

    effective_horizon = horizon
    if airmass < horizon_airmass:
        effective_horizon = 90 - math.degrees(math.acos(1 / airmass))

    return effective_horizon



class Visibility(object):

    def __init__(self, site, start_date, end_date, horizon=0, twilight='sunrise',
                 ha_limit_neg=-4.9, ha_limit_pos=4.9):
        self.site         = site
        self.start_date   = start_date
        self.end_date     = end_date
        self.horizon      = Angle(degrees=horizon)
        self.twilight     = twilight

        if ha_limit_pos > 12.0 or ha_limit_pos < 0.0:
            msg = "Positive hour angle limit must fall between 0 and 12 hours"
            raise InvalidHourAngleLimit(msg)

        if ha_limit_neg < -12.0 or ha_limit_neg > 0.0:
            msg = "Negative hour angle limit must fall between -12 and 0 hours"
            raise InvalidHourAngleLimit(msg)

        self.ha_limit_neg = ha_limit_neg
        self.ha_limit_pos = ha_limit_pos

        self.dark_intervals = []


    def get_dark_intervals(self):
        '''Returns a set of datetime 2-tuples, each of which represents an interval
           of uninterrupted darkness. The set of tuples gives the complete dark
           intervals between the Visibility object's start and end date.
        '''

        # Don't compute this again if we've already done it
        if self.dark_intervals:
            return self.dark_intervals

        target = 'sun'

        self.dark_intervals = self.get_target_intervals(target, up=False)

        return self.dark_intervals


    def get_target_intervals(self, target, up=True, airmass=None):
        '''Returns a set of datetime 2-tuples, each of which represents an interval
           of uninterrupted time when the target was above the horizon (or below, if
           up=False). The set of tuples gives the complete target down intervals
           between the Visibility object's start and end date.
        '''
        effective_horizon = set_airmass_limit(airmass, self.horizon.in_degrees())

        # Handle Satellite objects by just returning the dark intervals
        if 'type' in target and target['type'] == 'Satellite':
            intervals = self.get_dark_intervals()
        # Handle moving objects differently from stars
        elif is_moving_object(target):
            intervals = self.get_moving_object_target_intervals(target, effective_horizon)
        # The target has an RA/Dec
        else:
            intervals = self.get_ra_target_intervals(target, up, airmass, effective_horizon)

        return intervals

    def get_moving_object_target_intervals(self, target, effective_horizon):
        window = {
                   'start' : self.start_date,
                   'end'   : self.end_date,
                 }
        site = self.site.copy()
        site['horizon'] = Angle(degrees=effective_horizon)
        intervals, _ = find_moving_object_up_intervals(window, target, site)

        return intervals


    def get_ra_target_intervals(self, target, up, airmass, effective_horizon):
        star = Star(self.site['latitude'], target, effective_horizon)

        if up:
            day_interval_func = self.find_when_target_is_up
        else:
            day_interval_func = self.find_when_target_is_down

        # Find rise/set/transit for each day
        intervals = []
        current_date = self.start_date
        while current_date < self.end_date + ONE_DAY:
            one_day_intervals = day_interval_func(target, current_date, star, airmass)

            # Add today's intervals to the accumulating list of intervals
            intervals.extend(one_day_intervals)

            # Move on to tomorrow
            current_date += ONE_DAY

        # Collapse adjacent intervals into continuous larger intervals
        intervals = coalesce_adjacent_intervals(intervals)
        intervals = intersect_intervals(intervals, [(self.start_date,self.end_date)])

        return intervals


    def get_ha_intervals(self, target):

        '''Returns a set of datetime 2-tuples, each of which represents an interval
           of uninterrupted time when the target was within the Hour Angle limits of the
           telescope. The set of tuples gives the complete in range intervals
           between the Visibility object's start and end date.
        '''
        SIDEREAL_SOLAR_DAY_RATIO = 1.002737909350
        SIDEREAL_SOLAR_DAY = datetime.timedelta(seconds=(ONE_DAY.total_seconds() / SIDEREAL_SOLAR_DAY_RATIO))

        earliest_date = self.start_date - SIDEREAL_SOLAR_DAY

        mjd    = gregorian_to_ut_mjd(earliest_date)
        gmst   = ut_mjd_to_gmst(mjd)

        # the rise time
        hour_rise = self.ha_limit_neg + target['ra'].in_hours() - \
            self.site['longitude'].in_hours() - gmst.in_hours()
        hour_rise /= SIDEREAL_SOLAR_DAY_RATIO

        # the set time
        hour_set  = self.ha_limit_pos + target['ra'].in_hours() - \
            self.site['longitude'].in_hours() - gmst.in_hours()
        hour_set /= SIDEREAL_SOLAR_DAY_RATIO

        current_rise = earliest_date + datetime.timedelta(hours=hour_rise)
        current_set = earliest_date + datetime.timedelta(hours=hour_set)

        # Find hour angle limits for each day
        intervals = []
        while current_set < (self.end_date + SIDEREAL_SOLAR_DAY):
            intervals.append((current_rise, current_set))
            current_rise += SIDEREAL_SOLAR_DAY
            current_set += SIDEREAL_SOLAR_DAY

        # do not exceed start/end dates
        intervals = coalesce_adjacent_intervals(intervals)
        intervals = intersect_intervals(intervals,[(self.start_date,self.end_date)])

        return intervals


    def get_observable_intervals(self, target, airmass=None):
        '''Returns a set of datetime 2-tuples, each of which represents an interval
           of uninterrupted time when the target is observable (sun down, target up,
           target within the Hour Angle limits of the telescope.
        '''

        # get the intervals of each separately
        dark               = self.get_dark_intervals()
<<<<<<< HEAD
        above_horizon      = self.get_target_intervals(target)
        if 'ra' in target:
            within_hour_angle = self.get_ha_intervals(target)
        else:
            within_hour_angle = dark
=======
        above_horizon      = self.get_target_intervals(target, airmass=airmass)
        if is_moving_object(target):
            within_hour_angle  = above_horizon
        else:
            within_hour_angle  = self.get_ha_intervals(target)
>>>>>>> 881f5695

        # find the overlapping intervals between them
        intervals = intersect_many_intervals(dark, above_horizon, within_hour_angle)

        return intervals


    def find_when_target_is_down(self, target, dt, star=None, airmass=None):
        '''Returns a single datetime 2-tuple, representing an interval
           of uninterrupted time below the horizon at the specified site, for the
           requested date.

           Note: Even though this function currently ignores times, the dt object
           must be a datetime, *not* a date.
        '''

        # Ensure we only deal with dates, because our rise/set/transit tuple is
        # day specific.
        # TODO: Extend to arbitrary start/end times
        dt = dt.replace(hour=0, minute=0, second=0, microsecond=0)

        # We will calculate down intervals as the inverse of the up intervals
        _log.debug("dt: %s", dt)
        up_intervals = self.find_when_target_is_up(target, dt, star, airmass)

        if not up_intervals:
            _log.warn("Got no up intervals!")
            _log.warn("dt was: %s", dt)
            _log.warn("target was: %s", target)

        down_intervals = []

        # If the first value has time 00:00:00, then the target starts up
        if up_intervals[0][0].time() == MIDNIGHT:
            pass

        # Otherwise the target starts down - so there's one extra interval at start
        else:
            down_start = dt
            down_end   = up_intervals[0][0]

            down_intervals.append((down_start, down_end))


        # Proceed through the intervals, extracting the gaps
        for i in range(len(up_intervals) - 1):
            down_start = up_intervals[i][1]
            down_end   = up_intervals[i+1][0]

            down_intervals.append((down_start, down_end))


        # If the target sets before the end of the day, grab that as an
        # extra down interval
        if up_intervals[-1][1].time() != MIDNIGHT:
            down_start = up_intervals[-1][1]
            down_end   = dt + ONE_DAY

            down_intervals.append((down_start, down_end))

        return down_intervals


    def find_when_target_is_up(self, target, dt, star=None, airmass=None):
        '''Returns a single datetime 2-tuple, representing an interval
           of uninterrupted time above the horizon at the specified
           site, for the requested date.

           Note: Even though this function currently ignores times, the dt
           object must be a datetime, *not* a date.

           TODO: Clean up this unpleasant interface - no star need be passed if
           the sun is the target, but one *must* be passed otherwise. This isn't
           obvious from the method signature.
        '''
        effective_horizon = set_airmass_limit(airmass, self.horizon.in_degrees())

        # Remove any time component of the provided datetime object
        dt = dt.replace(hour=0, minute=0, second=0, microsecond=0)

        # Get the rise/set/transit times for the target, for this day
        intervals = []
        # TODO: Catch the RiseSetError for circumpolar stars
        # TODO: Return either a complete or empty interval, as appropriate
        # TODO: This requires either introspecting state in the error, or
        # TODO: calling an is_circumpolar method before this calculation

        if target == 'sun':
            transits, rises, sets = calc_sunrise_set(self.site, dt, self.twilight)
        else:
            # Test for circumpolarity
            if star.is_always_up(dt):
                # Return a full interval over the entire day
                intervals.append((dt, dt + ONE_DAY))
                return intervals

            # Catch target never rising
            try:
                effective_horizon_angle = Angle(degrees=effective_horizon)
                transits, rises, sets = calc_rise_set(target, self.site,
                                                      dt, effective_horizon_angle)
            except RiseSetError:
                return intervals


        _log.debug("latitude: %s",     self.site['latitude'].in_degrees())
        _log.debug("longitude: %s",    self.site['longitude'].in_degrees())
        _log.debug("twilight: %s",     self.twilight)
        _log.debug("dt: %s",           dt)
        _log.debug("rise: %s (%s)",    rises, dt + rises)
        _log.debug("transit: %s (%s)", transits, dt + transits)
        _log.debug("set: %s (%s)",     sets, dt + sets)

#        import ipdb; ipdb.set_trace()

        # Case 1: Overlapping start of day boundary
        # Target rose yesterday, and sets today. Rises again later today.
        #         |       x                                     |
        #         |    x     x                                  |
        #         | x           x                               | x
        #        x|                x                           x|
        #     x   |                   x                     x   |
        #   Rise  0hr  Transit       Set                  Rise 24hr
        if (rises > transits) and (sets > transits):

            # Store the first interval - start of day until target set
            absolute_set = sets + dt
            intervals.append((dt, absolute_set))

            # Store the second interval - target rise until end of day
            absolute_rise = rises + dt
            intervals.append((absolute_rise, dt + ONE_DAY))


        # Case 2: Rise, set and transit all fall within the day, in order
        # Target rises today, transits, and sets before the day ends
        #         |                      x                     |
        #         |                   x     x                  |
        #         |                x           x               |
        #         |             x                 x            |
        #         |          x                       x         |
        #         |       x                             x      |
        #         0hr   Rise           Transit          Set   24hr
        elif (rises < transits) and (sets > transits):
            # Only one interval - rise until target set
            absolute_rise = rises + dt
            absolute_set  = sets + dt
            intervals.append((absolute_rise, absolute_set))


        # Case 3: Overlapping end of day boundary
        # Target rose yesterday, and sets today. Rises again later today.
        #                 x    |                                        x    |
        #              x     x |                                     x     x |
        #           x          |x                                 x          |x
        #        x             |   x                           x             |   x
        #     x                |      x                     x                |
        #   Rise       Transit 0hr   Set                  Rise      Transit 24hr
        elif (rises < transits) and (sets < transits):
            # Same code as case 1!
            # Store the first interval - start of day until target set
            absolute_set = sets + dt
            intervals.append((dt, absolute_set))

            # Store the second interval - target rise until end of day
            absolute_rise = rises + dt
            intervals.append((absolute_rise, dt + ONE_DAY))


        return intervals


    def __repr__(self):
        repr_dict = copy.deepcopy(self.__dict__)
        del(repr_dict['dark_intervals'])

        sorted_str_dict = "{" + ", ".join("%s: %s" % (key, self.__dict__[key])
                             for key in sorted(self.__dict__)) + "}"
        return "Visibility (%s)" % sorted_str_dict

    def __key(self):
        return (self.site, self.start_date, self.end_date, self.horizon, self.twilight)

    def __eq__(self, other):
        return self.__key() == other.__key()

    def __hash__(self):
        return hash(self.__key())



class InvalidHourAngleLimit(Exception):
    pass<|MERGE_RESOLUTION|>--- conflicted
+++ resolved
@@ -211,19 +211,11 @@
 
         # get the intervals of each separately
         dark               = self.get_dark_intervals()
-<<<<<<< HEAD
-        above_horizon      = self.get_target_intervals(target)
+        above_horizon      = self.get_target_intervals(target, airmass=airmass)
         if 'ra' in target:
             within_hour_angle = self.get_ha_intervals(target)
         else:
-            within_hour_angle = dark
-=======
-        above_horizon      = self.get_target_intervals(target, airmass=airmass)
-        if is_moving_object(target):
-            within_hour_angle  = above_horizon
-        else:
-            within_hour_angle  = self.get_ha_intervals(target)
->>>>>>> 881f5695
+            within_hour_angle = above_horizon
 
         # find the overlapping intervals between them
         intervals = intersect_many_intervals(dark, above_horizon, within_hour_angle)
