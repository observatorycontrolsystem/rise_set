--- conflicted
+++ resolved
@@ -20,14 +20,6 @@
 import copy
 
 # Internal imports
-<<<<<<< HEAD
-from rise_set.astrometry     import (calc_sunrise_set, calc_rise_set, RiseSetError,
-                                     Star, gregorian_to_ut_mjd, ut_mjd_to_gmst)
-from rise_set.angle          import Angle
-from rise_set.moving_objects import is_moving_object, find_moving_object_up_intervals
-from rise_set.utils          import (coalesce_adjacent_intervals, intersect_intervals,
-                                     intersect_many_intervals)
-=======
 from rise_set.astrometry     import (calc_sunrise_set, calc_planet_rise_set, calc_rise_set, RiseSetError,
                                      Star, gregorian_to_ut_mjd, ut_mjd_to_gmst, date_to_tdb, apparent_planet_pos,
                                      mean_to_apparent, angular_distance_between)
@@ -35,7 +27,6 @@
 from rise_set.moving_objects import find_moving_object_up_intervals
 from rise_set.utils          import (coalesce_adjacent_intervals, intersect_intervals,
                                      intersect_many_intervals, is_moving_object)
->>>>>>> 5a883165
 
 # Import logging modules
 import logging
@@ -142,45 +133,11 @@
         return self.dark_intervals
 
 
-<<<<<<< HEAD
-    def get_target_intervals(self, target, up=True, airmass=None):
-        '''Returns a set of datetime 2-tuples, each of which represents an interval
-           of uninterrupted time when the target was above the horizon (or below, if
-           up=False). The set of tuples gives the complete target down intervals
-           between the Visibility object's start and end date.
-=======
     def get_moon_dark_intervals(self):
         '''Returns a set of datetime 2-tuples, each of which represents an interval
            of uninterrupted darkness from the moon. The set of tuples gives the complete
            moon dark intervals between the Visibility object's start and end date.
->>>>>>> 5a883165
-        '''
-        effective_horizon = set_airmass_limit(airmass, self.horizon.in_degrees())
-
-        # Handle moving objects differently from stars
-
-        if is_moving_object(target):
-            intervals = self.get_moving_object_target_intervals(target, effective_horizon)
-        # The target has an RA/Dec
-        else:
-            intervals = self.get_ra_target_intervals(target, up, airmass, effective_horizon)
-
-        return intervals
-
-    def get_moving_object_target_intervals(self, target, effective_horizon):
-        window = {
-                   'start' : self.start_date,
-                   'end'   : self.end_date,
-                 }
-        site = self.site.copy()
-        site['horizon'] = Angle(degrees=effective_horizon)
-        intervals, _ = find_moving_object_up_intervals(window, target, site)
-
-        return intervals
-
-
-    def get_ra_target_intervals(self, target, up, airmass, effective_horizon):
-        star = Star(self.site['latitude'], target, effective_horizon)
+        '''
 
         # Don't compute this again if we've already done it
         if self.moon_dark_intervals:
@@ -288,36 +245,6 @@
            of uninterrupted time when the target was within the Hour Angle limits of the
            telescope. The set of tuples gives the complete in range intervals
            between the Visibility object's start and end date.
-<<<<<<< HEAD
-           See p 39 of J Meeus "Astronomical formulae for calculators"
-           and Marc Buie's lst2jd.pro.
-        '''
-        SIDEREAL_SOLAR_DAY_RATIO = 1.002737909350
-
-        # Find hour angle limits for each day
-        intervals = []
-        current_date = self.start_date - ONE_DAY
-        while current_date < self.end_date + ONE_DAY:
-
-            mjd    = int(gregorian_to_ut_mjd(current_date))
-            gmst   = ut_mjd_to_gmst(mjd)
-
-            # the rise time
-            hour_rise = self.ha_limit_neg + target['ra'].in_hours() - \
-                self.site['longitude'].in_hours() - gmst.in_hours()
-            hour_rise /= SIDEREAL_SOLAR_DAY_RATIO
-
-            # the set time
-            hour_set  = self.ha_limit_pos + target['ra'].in_hours() - \
-                self.site['longitude'].in_hours() - gmst.in_hours()
-            hour_set /= SIDEREAL_SOLAR_DAY_RATIO
-
-            dt0 = current_date.replace(hour=0, minute=0, second=0, microsecond=0)
-            intervals.append((dt0 + datetime.timedelta(hours=hour_rise),
-                              dt0 + datetime.timedelta(hours=hour_set)))
-
-            current_date += ONE_DAY
-=======
         '''
         SIDEREAL_SOLAR_DAY_RATIO = 1.002737909350
         SIDEREAL_SOLAR_DAY = datetime.timedelta(seconds=(ONE_DAY.total_seconds() / SIDEREAL_SOLAR_DAY_RATIO))
@@ -346,7 +273,6 @@
             intervals.append((current_rise, current_set))
             current_rise += SIDEREAL_SOLAR_DAY
             current_set += SIDEREAL_SOLAR_DAY
->>>>>>> 5a883165
 
         # do not exceed start/end dates
         intervals = coalesce_adjacent_intervals(intervals)
@@ -355,29 +281,15 @@
         return intervals
 
 
-<<<<<<< HEAD
-    def get_observable_intervals(self, target):
-        '''Returns a set of datetime 2-tuples, each of which represents an interval
-           of uninterrupted time when the target is observable (sun down, target up,
-           target within the Hour Angle limits of the telescope.
-=======
     def get_observable_intervals(self, target, airmass=None, moon_distance=Angle(degrees=30)):
         '''Returns a set of datetime 2-tuples, each of which represents an interval
            of uninterrupted time when the target is observable (sun down, target up,
            target within the Hour Angle limits of the telescope, target at least moon_distance
            away from the moon).
->>>>>>> 5a883165
         '''
 
         # get the intervals of each separately
         dark               = self.get_dark_intervals()
-<<<<<<< HEAD
-        above_horizon      = self.get_target_intervals(target)
-        within_hour_angle  = self.get_ha_intervals(target)
-
-        # find the overlapping intervals between them
-        intervals = intersect_many_intervals(dark, above_horizon, within_hour_angle)
-=======
         above_horizon      = self.get_target_intervals(target, airmass=airmass)
         if moon_distance.in_degrees() <= 0.5 or 'ra' not in target:
             moon_avoidance = above_horizon
@@ -393,7 +305,6 @@
 
         # find the overlapping intervals between them
         intervals = intersect_many_intervals(dark, above_horizon, within_hour_angle, moon_avoidance)
->>>>>>> 5a883165
 
         return intervals
 
@@ -480,11 +391,8 @@
 
         if target == 'sun':
             transits, rises, sets = calc_sunrise_set(self.site, dt, self.twilight)
-<<<<<<< HEAD
-=======
         elif target == 'moon':
             transits, rises, sets = calc_planet_rise_set(self.site, dt, MOON_REFRACTION, 'moon')
->>>>>>> 5a883165
         else:
             # Test for circumpolarity
             if star.is_always_up(dt):
